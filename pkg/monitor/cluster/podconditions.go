--- conflicted
+++ resolved
@@ -5,7 +5,6 @@
 
 import (
 	"context"
-	"strconv"
 
 	"github.com/sirupsen/logrus"
 	corev1 "k8s.io/api/core/v1"
@@ -136,19 +135,11 @@
 				continue
 			}
 
-<<<<<<< HEAD
 			mon.emitGauge("pod.restartcounter", int64(cs.RestartCount), map[string]string{
-=======
-			mon.emitGauge("pod.restartcounter", 1, map[string]string{
->>>>>>> 24cf9e6d
 				"name":          p.Name,
 				"namespace":     p.Namespace,
 				"nodeName":      p.Spec.NodeName,
 				"containername": cs.Name,
-<<<<<<< HEAD
-=======
-				"restarts":      strconv.FormatInt(int64(cs.RestartCount), 10),
->>>>>>> 24cf9e6d
 			})
 
 			if mon.hourlyRun {
@@ -157,10 +148,6 @@
 					"name":          p.Name,
 					"namespace":     p.Namespace,
 					"containername": cs.Name,
-<<<<<<< HEAD
-=======
-					"restarts":      strconv.FormatInt(int64(cs.RestartCount), 10),
->>>>>>> 24cf9e6d
 				}).Print()
 			}
 		}
